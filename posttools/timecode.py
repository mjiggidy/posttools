--- conflicted
+++ resolved
@@ -30,16 +30,12 @@
 		elif isinstance(timecode, int):
 			self._framenumber = timecode
 		else:
-<<<<<<< HEAD
 			# Welp, maybe if it's roundable
 			# TODO: Too... loose?
 			try:
 				self._framenumber = round(timecode)
 			except Exception:	
 				raise InvalidTimecode(f"Timecode must be provided as a string or integer value (got {type(timecode)})")
-=======
-			raise InvalidTimecode("Timecode must be provided as a string or integer value")
->>>>>>> 367ea8e3
 		
 		# Double-check for sneaky things
 		self._validate()
@@ -184,11 +180,7 @@
 		return not self.is_negative
 	
 	# Utility methods
-<<<<<<< HEAD
 	def resample(self, rate:typing.Union[int,float,None]=None, mode:typing.Optional[Mode]=None) -> "Timecode":
-=======
-	def convert(self, rate:typing.Union[int,float,None]=None, mode:typing.Optional[Mode]=None) -> "Timecode":
->>>>>>> 367ea8e3
 		"""Resample timecode to a new rate/mode"""
 		new_rate = rate or self._rate
 		new_mode = mode or self._mode
@@ -229,11 +221,7 @@
 	def __repr__(self):
 		return f"<{self.__class__.__name__} {str(self)} @ {self._rate}fps {self._mode.name}>"
 
-<<<<<<< HEAD
 	def _is_compatible(self, other:typing.Any) -> bool:
-=======
-	def _is_compatible(self, other) -> bool:
->>>>>>> 367ea8e3
 		return isinstance(other, self.__class__) and self.mode == other.mode and self.rate == other.rate
 	
 	def _cmp_normalize(self, other:typing.Any) -> "Timecode":
@@ -246,8 +234,6 @@
 		# Enjoy the InvalidTimecode exception if this doesn't work
 		return Timecode(other, self._rate, self._mode)
 
-	
-<<<<<<< HEAD
 	def __add__(self, other:typing.Any) -> "Timecode":
 		"""Adds a timecode
 
@@ -281,33 +267,15 @@
 		return Timecode(self._framenumber / other._framenumber, self._rate, self._mode)
 
 	def __eq__(self, other:typing.Any) -> bool:
-=======
-	def __add__(self, other):
-		"""Add two compatible timecodes"""
-		other = self._cmp_normalize(other).convert(self._rate, self._mode)
-		return Timecode(self._framenumber + other._framenumber, self._rate, self._mode)
-
-	def __sub__(self, other):
-		"""Subtract two compatible timecodes"""
-		other = self._cmp_normalize(other).convert(self._rate, self._mode)
-		return Timecode(self._framenumber - other._framenumber, self._rate, self._mode)
-
-	def __eq__(self, other) -> bool:
->>>>>>> 367ea8e3
 		"""Confirm two timecodes are equal in frame, rate, and mode"""
 		other = self._cmp_normalize(other)
 		return self._is_compatible(other) and self._framenumber == other._framenumber
 	
-<<<<<<< HEAD
 	def __lt__(self, other:typing.Any) -> bool:
 		"""Confirm this timecode is less than another
 		
 		Precedence: NDF < DF; frame rate; frame number
 		"""
-=======
-	def __lt__(self, other) -> bool:
-		"""Confirm timecode is less than another"""
->>>>>>> 367ea8e3
 		other = self._cmp_normalize(other)
 
 		if self._mode != other._mode:
@@ -317,16 +285,11 @@
 		else:
 			return self._framenumber < other._framenumber
 
-<<<<<<< HEAD
 	def __gt__(self, other:typing.Any) -> bool:
 		"""Confirm this timecode is greater than another
 		
 		Precedence: DF > NDF; frame rate; frame number
 		"""
-=======
-	def __gt__(self, other) -> bool:
-		"""Confirm timecode is greater than another"""
->>>>>>> 367ea8e3
 		other = self._cmp_normalize(other)
 
 		if self._mode != other._mode:
@@ -336,15 +299,11 @@
 		else:
 			return self._framenumber > other._framenumber
 	
-<<<<<<< HEAD
 	def __le__(self, other:typing.Any) -> bool:
 		"""Confirm this timecode is less than or equal to another
 		
 		Precedence: NDF < DF; frame rate; frame number
 		"""
-=======
-	def __le__(self, other) -> bool:
->>>>>>> 367ea8e3
 		other = self._cmp_normalize(other)
 		if self._mode > other._mode:
 			return False
@@ -353,15 +312,11 @@
 		else:
 			return self._framenumber <= other._framenumber
 	
-<<<<<<< HEAD
 	def __ge__(self, other:typing.Any) -> bool:
 		"""Confirm this timecode is greater than or equal to another
 		
 		Precedence: DF > NDF; frame rate; frame number
 		"""
-=======
-	def __ge__(self, other) -> bool:
->>>>>>> 367ea8e3
 		if self._mode < other._mode:
 			return False
 		elif self._rate < other._rate:
@@ -369,12 +324,8 @@
 		else:
 			return self._framenumber >= other._framenumber
 	
-<<<<<<< HEAD
 	def __hash__(self) -> int:
 		"""Create a unique hash for this timecode"""
-=======
-	def __hash__(self):
->>>>>>> 367ea8e3
 		return hash((self._framenumber, self._rate, self._mode))
 
 
