from datetime import time
import unittest
from posttools.timecode import IncompatibleTimecode, InvalidTimecode, Timecode, TimecodeRange

class TestInstantiation(unittest.TestCase):
	
	def test_24_fromstring(self):
		tc = Timecode("01:00:00:00")
		self.assertIsInstance(tc, Timecode)
		self.assertEqual(tc.rate,24)
		self.assertEqual(tc.framenumber, 86400)
		self.assertEqual(str(tc), "01:00:00:00")
		self.assertEqual(tc.mode, Timecode.Mode.NDF)
	
	def test_30NDF_fromstring(self):
		tc = Timecode("01:00:00:00", 30)
		self.assertIsInstance(tc, Timecode)
		self.assertEqual(tc.rate,30)
		self.assertEqual(str(tc), "01:00:00:00")
		self.assertEqual(tc.framenumber, 108000)
	
<<<<<<< HEAD
	def test_30NDF_late_fromstring(self):
		tc = Timecode("22:15:08:13", 30)
		self.assertIsInstance(tc, Timecode)
		self.assertEqual(tc.rate,30)
		self.assertEqual(str(tc), "22:15:08:13")
	"""	
	def test_30DF_fromstring(self):
		tc = Timecode("01:00:00:00", 30, Timecode.Mode.DF)
		self.assertEqual(str(tc), "01:00:00;00")
=======
	def test_30DF_fromstring(self):
		tc = Timecode("01:00:00:00", 30, Timecode.Mode.DF)
		self.assertEqual(str(tc), "01:00:00;00")

	def test_30DF_fromstring(self):
		tc = Timecode("20:00:05;00", 30, Timecode.Mode.DF)
		self.assertEqual(str(tc), "20:00:05;00")
>>>>>>> 1bcfb834

	def test_30DF_late_fromstring(self):
		tc = Timecode("20:00:05;00", 30, Timecode.Mode.DF)
		self.assertEqual(str(tc), "20:00:05;00")
	"""
	def test_24_fromint(self):
		tc = Timecode(86400)
		self.assertIsInstance(tc, Timecode)
		self.assertEqual(tc.rate,24)
		self.assertEqual(tc.framenumber, 86400)
		self.assertEqual(str(tc), "01:00:00:00")
		self.assertEqual(tc.mode, Timecode.Mode.NDF)

	def test_24_fromnegint(self):
		tc = Timecode(-86400)
		self.assertIsInstance(tc, Timecode)
		self.assertEqual(tc.rate,24)
		self.assertEqual(tc.framenumber, -86400)
		self.assertEqual(str(tc), "-01:00:00:00")
		self.assertEqual(tc.mode, Timecode.Mode.NDF)
		self.assertEqual(tc.hours, -1)
	
	def test_lt_true(self):
		rate = 24
		mode = Timecode.Mode.NDF
		self.assertTrue(Timecode("01:00:00:00", rate, mode) < Timecode("01:00:10:00", rate, mode))

class TestTimecodeConversions(unittest.TestCase):

	def test_24_to_30(self):
		tc = Timecode("01:00:00:00")
		new_tc = tc.convert(rate=30)
		self.assertEqual(new_tc, Timecode("01:00:00:00", 30))
		self.assertEqual(new_tc.rate, 30)
		self.assertNotEqual(new_tc.framenumber, 86400)
		self.assertEqual(new_tc - 1, Timecode("59:59:29", 30))

		tc = Timecode("22:16:43:13")
		new_tc = tc.convert(rate=30)
		self.assertEqual(new_tc, Timecode("22:16:43:16", 30))

	def test_30_to_24(self):
		tc = Timecode("01:00:00:00", 30)
		new_tc = tc.convert(rate=24)
		self.assertEqual(new_tc, Timecode("01:00:00:00", 24))
		self.assertEqual(new_tc.framenumber, 86400)
		self.assertEqual(new_tc - 1, Timecode("59:59:23"))
	
	def test_30_to_30(self):
		tc = Timecode("01:00:00:00", 30)
		new_tc = tc.convert(rate=30)
		self.assertIs(tc, new_tc)	# Confirm passthrough

	def test_24_to_30DF(self):
		pass

	def test_30DF_to_30DF(self):
		pass
<<<<<<< HEAD

class TestTimecodeMath(unittest.TestCase):

	def test_add_number(self):
		self.assertEqual(Timecode("01:00:00:00") + 2, Timecode("01:00:00:02"))
		self.assertEqual(Timecode("23:12:14:22") - 20, Timecode("23:12:14:02"))
		self.assertEqual(Timecode("16:42:13:11", 30) + 31, Timecode("16:42:14:12", 30))
	
	def test_add_string(self):
		self.assertEqual(Timecode("01:00:00:00") + "02:25:16", Timecode("01:02:25:16"))
		self.assertEqual(Timecode("20:18:12:10", 30) + "1:1:1:1", Timecode("21:19:13:11", 30))
		self.assertEqual(Timecode("18:15", 15) - ":15", Timecode("00:00:18:00", 15))
		self.assertRaises(InvalidTimecode, lambda: Timecode("01:00:00:00") + "poop")
	
	def test_add_Timecode(self):
		self.assertEqual(Timecode("12:00:00:00") + Timecode("12:00:00:00"), Timecode("24:00:00:00"))
		self.assertEqual(Timecode("12:12:15:12") + Timecode("12:15:15",30), Timecode("12:24:31:00"))
		self.assertEqual(Timecode("12:12:15:15",30) + Timecode("12:15:12",24), Timecode("12:24:31:00",30))
	
	def test_equality(self):
		self.assertTrue(Timecode("12:12:12:12") == Timecode("12:12:12:12"))
		self.assertFalse(Timecode("12:12:12:12") == Timecode("12:12:12:13"))
		self.assertTrue(Timecode("12:12:12:12") != Timecode("12:12:12:12", 30))
		self.assertTrue(Timecode("12:12:12:12", 30) != Timecode("12:12:12:12", rate=30, mode=Timecode.Mode.DF))
		self.assertTrue(Timecode("01:00:00;00", rate=30, mode=Timecode.Mode.DF) == Timecode("01:00:00;00", rate=30, mode=Timecode.Mode.DF))
		self.assertTrue(Timecode("01:00:00:00") == 86400)
		self.assertTrue(Timecode("01:00:00;00", rate=30, mode=Timecode.Mode.DF) == 108000)	# TODO: Based on bad DF string to frame math. Will fail in future, and frankly, should.
	
	def test_cmp(self):
		self.assertTrue(Timecode("12:12:12:12") < Timecode("12:12:12:13"))
		self.assertTrue(Timecode("12:12:12:12") <= Timecode("12:12:12:13"))
		self.assertFalse(Timecode("12:12:12:12") > Timecode("12:12:12:13"))
		self.assertFalse(Timecode("12:12:12:12") >= Timecode("12:12:12:13"))

		self.assertTrue(Timecode("12:12:12:12") < Timecode("12:12:12:12", rate=30))
		self.assertTrue(Timecode("12:12:12:12") < Timecode("12:12:12:12", rate=30, mode=Timecode.Mode.DF))
		self.assertTrue(Timecode("12:12:12:12", rate=30) < Timecode("12:12:12:12", rate=30, mode=Timecode.Mode.DF))
	
	def test_sort(self):

		timecodes = [
			Timecode("12:00:00:00"),
			Timecode("11:00:00:13"), 
			Timecode("13:18:22:11", rate=30),
			Timecode("17:32:14;11", rate=30, mode=Timecode.Mode.DF),
			Timecode("314:31:24:14"),
			Timecode("13:18:22:11", rate=30),
			Timecode("17:32:14;11", rate=30, mode=Timecode.Mode.DF),
			Timecode("24:13:11:02", rate=15),
			Timecode("01:00:00;00", rate=30),
			Timecode("01:00:00:00", rate=30, mode=Timecode.Mode.DF)
		]

		timecodes_sorted = [
			Timecode("24:13:11:02", rate=15),
			Timecode("11:00:00:13"), 
			Timecode("12:00:00:00"),
			Timecode("314:31:24:14"),
			Timecode("01:00:00;00", rate=30),
			Timecode("13:18:22:11", rate=30),
			Timecode("13:18:22:11", rate=30),
			Timecode("01:00:00:00", rate=30, mode=Timecode.Mode.DF),
			Timecode("17:32:14;11", rate=30, mode=Timecode.Mode.DF),
			Timecode("17:32:14;11", rate=30, mode=Timecode.Mode.DF)
		]
		self.assertEqual(sorted(timecodes), timecodes_sorted)
		self.assertEqual(len(set(timecodes)), 8)

=======
>>>>>>> 1bcfb834

class TestTimecodeFormatting(unittest.TestCase):

	def test_24_onehour(self):
		tc = Timecode("01:00:00:00")
		self.assertEqual(str(tc), "01:00:00:00")
	
class TestTimecodeRange(unittest.TestCase):

	def test_range_duration(self):
		tr = TimecodeRange(
			start=Timecode("01:00:00:00", 24, Timecode.Mode.NDF),
			end=Timecode("01:01:00:00", 24, Timecode.Mode.NDF)
		)
		self.assertEqual(tr.duration.framenumber, Timecode("01:00:00", 24, Timecode.Mode.NDF).framenumber)
	
	def test_subrange_in_range(self):
		rate = 24
		mode = Timecode.Mode.NDF
		range_large = TimecodeRange(start=Timecode("01:00:00:00", rate, mode), end=Timecode("01:10:00:00", rate, mode))
		range_small = TimecodeRange(start=Timecode("01:00:10:00", rate, mode), end=Timecode("01:00:20:00", rate, mode))
		self.assertTrue(range_small in range_large)
		self.assertFalse(range_large in range_small)

	def test_range_in_range(self):
		rate = 24
		mode = Timecode.Mode.NDF
		range_large = TimecodeRange(start=Timecode("01:00:00:00", rate, mode), end=Timecode("01:10:00:00", rate, mode))
		self.assertTrue(range_large in range_large)
	
	def test_timecode_inplace_math(self):
		#rate = 24
		#mode = Timecode.Mode.NDF
		tc_base = Timecode("01:00:00:00")
		tc_base+=1
		self.assertEqual(tc_base, Timecode("01:00:00:01"))
	


if __name__ == "__main__":

	unittest.main()<|MERGE_RESOLUTION|>--- conflicted
+++ resolved
@@ -19,7 +19,6 @@
 		self.assertEqual(str(tc), "01:00:00:00")
 		self.assertEqual(tc.framenumber, 108000)
 	
-<<<<<<< HEAD
 	def test_30NDF_late_fromstring(self):
 		tc = Timecode("22:15:08:13", 30)
 		self.assertIsInstance(tc, Timecode)
@@ -29,15 +28,6 @@
 	def test_30DF_fromstring(self):
 		tc = Timecode("01:00:00:00", 30, Timecode.Mode.DF)
 		self.assertEqual(str(tc), "01:00:00;00")
-=======
-	def test_30DF_fromstring(self):
-		tc = Timecode("01:00:00:00", 30, Timecode.Mode.DF)
-		self.assertEqual(str(tc), "01:00:00;00")
-
-	def test_30DF_fromstring(self):
-		tc = Timecode("20:00:05;00", 30, Timecode.Mode.DF)
-		self.assertEqual(str(tc), "20:00:05;00")
->>>>>>> 1bcfb834
 
 	def test_30DF_late_fromstring(self):
 		tc = Timecode("20:00:05;00", 30, Timecode.Mode.DF)
@@ -96,7 +86,6 @@
 
 	def test_30DF_to_30DF(self):
 		pass
-<<<<<<< HEAD
 
 class TestTimecodeMath(unittest.TestCase):
 
@@ -165,9 +154,6 @@
 		self.assertEqual(sorted(timecodes), timecodes_sorted)
 		self.assertEqual(len(set(timecodes)), 8)
 
-=======
->>>>>>> 1bcfb834
-
 class TestTimecodeFormatting(unittest.TestCase):
 
 	def test_24_onehour(self):
